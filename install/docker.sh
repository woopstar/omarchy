--- conflicted
+++ resolved
@@ -1,10 +1,6 @@
-<<<<<<< HEAD
-yay -S --noconfirm --needed docker docker-compose docker-buildx
-=======
 #!/bin/bash
 
-yay -S --noconfirm --needed docker docker-compose
->>>>>>> fd087719
+yay -S --noconfirm --needed docker docker-compose docker-buildx
 
 # Limit log size to avoid running out of disk
 sudo mkdir -p /etc/docker
