--- conflicted
+++ resolved
@@ -2,28 +2,17 @@
 $terminal = uwsm-app -- $TERMINAL
 $browser = omarchy-launch-browser
 
-<<<<<<< HEAD
-bindd = SUPER, return, Terminal, exec, $terminal --working-directory="$(omarchy-cmd-terminal-cwd)"
+bindd = SUPER, RETURN, Terminal, exec, $terminal --working-directory="$(omarchy-cmd-terminal-cwd)"
 bindd = SUPER, F, File manager, exec, uwsm-app -- nautilus --new-window
-=======
-bindd = SUPER, RETURN, Terminal, exec, $terminal --working-directory="$(omarchy-cmd-terminal-cwd)"
-bindd = SUPER, F, File manager, exec, uwsm app -- nautilus --new-window
->>>>>>> 2c14252d
 bindd = SUPER, B, Browser, exec, $browser
 bindd = SUPER SHIFT, B, Browser (private), exec, $browser --private
 bindd = SUPER, M, Music, exec, omarchy-launch-or-focus spotify
 bindd = SUPER, N, Editor, exec, omarchy-launch-editor
 bindd = SUPER, T, Activity, exec, $terminal -e btop
 bindd = SUPER, D, Docker, exec, $terminal -e lazydocker
-<<<<<<< HEAD
 bindd = SUPER, G, Signal, exec, omarchy-launch-or-focus signal "uwsm-app -- signal-desktop"
 bindd = SUPER, O, Obsidian, exec, omarchy-launch-or-focus obsidian "uwsm-app -- obsidian -disable-gpu --enable-wayland-ime"
-bindd = SUPER, slash, Passwords, exec, uwsm-app -- 1password
-=======
-bindd = SUPER, G, Signal, exec, omarchy-launch-or-focus signal "uwsm app -- signal-desktop"
-bindd = SUPER, O, Obsidian, exec, omarchy-launch-or-focus obsidian "uwsm app -- obsidian -disable-gpu --enable-wayland-ime"
-bindd = SUPER, SLASH, Passwords, exec, uwsm app -- 1password
->>>>>>> 2c14252d
+bindd = SUPER, SLASH, Passwords, exec, uwsm-app -- 1password
 
 # If your web app url contains #, type it as ## to prevent hyprland from treating it as a comment
 bindd = SUPER, A, ChatGPT, exec, omarchy-launch-webapp "https://chatgpt.com"
