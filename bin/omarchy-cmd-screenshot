--- conflicted
+++ resolved
@@ -1,12 +1,8 @@
 #!/bin/bash
 
-<<<<<<< HEAD
-pkill slurp || hyprshot -m ${1:-region} --raw |
-=======
 OUTPUT_DIR="${OMARCHY_SCREENSHOT_DIR:-$HOME/Pictures}"
 
-hyprshot -m ${1:-region} --raw |
->>>>>>> f25be1d0
+pkill slurp || hyprshot -m ${1:-region} --raw |
   satty --filename - \
     --output-filename "$OUTPUT_DIR/screenshot-$(date +'%Y-%m-%d_%H-%M-%S').png" \
     --early-exit \
