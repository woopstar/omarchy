--- conflicted
+++ resolved
@@ -456,16 +456,10 @@
   *Lock*) omarchy-lock-screen ;;
   *Screensaver*) omarchy-launch-screensaver force ;;
   *Suspend*) systemctl suspend ;;
-<<<<<<< HEAD
   *Hibernate*) systemctl hibernate;;
-  *Relaunch*) omarchy-state clear relaunch-required && uwsm stop ;;
-  *Restart*) omarchy-state clear re*-required && systemctl reboot ;;
-  *Shutdown*) omarchy-state clear re*-required && systemctl poweroff ;;
-=======
   *Relaunch*) omarchy-state clear relaunch-required && sudo systemctl restart sddm ;;
   *Restart*) omarchy-state clear re*-required && systemctl reboot --no-wall ;;
   *Shutdown*) omarchy-state clear re*-required && systemctl poweroff --no-wall ;;
->>>>>>> 04fa3fd3
   *) back_to show_main_menu ;;
   esac
 }
