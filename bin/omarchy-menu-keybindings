#!/bin/bash

# A script to display Hyprland keybindings defined in your configuration
# using walker for an interactive search menu.

declare -A KEYCODE_SYM_MAP

build_keymap_cache() {
  local keymap
  keymap="$(xkbcli compile-keymap)" || {
    echo "Failed to compile keymap" >&2
    return 1
  }

  while IFS=, read -r code sym; do
    [[ -z "$code" || -z "$sym" ]] && continue
    KEYCODE_SYM_MAP["$code"]="$sym"
  done < <(
    awk '
      BEGIN { sec = "" }
      /xkb_keycodes/ { sec = "codes"; next }
      /xkb_symbols/  { sec = "syms";  next }
      sec == "codes" {
        if (match($0, /<([A-Za-z0-9_]+)>\s*=\s*([0-9]+)\s*;/, m)) code_by_name[m[1]] = m[2]
      }
      sec == "syms" {
        if (match($0, /key\s*<([A-Za-z0-9_]+)>\s*\{\s*\[\s*([^, \]]+)/, m)) sym_by_name[m[1]] = m[2]
      }
      END {
        for (k in code_by_name) {
          c = code_by_name[k]
          s = sym_by_name[k]
          if (c != "" && s != "" && s != "NoSymbol") print c "," s
        }
      }
    ' <<<"$keymap"
  )
}

lookup_keycode_cached() {
  printf '%s\n' "${KEYCODE_SYM_MAP[$1]}"
}

parse_keycodes() {
  local start end elapsed
  [[ "${DEBUG:-0}" == "1" ]] && start=$(date +%s.%N)
  while IFS= read -r line; do
    if [[ "$line" =~ code:([0-9]+) ]]; then
      code="${BASH_REMATCH[1]}"
      symbol=$(lookup_keycode_cached "$code" "$XKB_KEYMAP_CACHE")
      echo "${line/code:${code}/$symbol}"
    else
      echo "$line"
    fi
  done

  if [[ "$DEBUG" == "1" ]]; then
    end=$(date +%s.%N)
    # fall back to awk if bc is missing
    if command -v bc >/dev/null 2>&1; then
      elapsed=$(echo "$end - $start" | bc)
    else
      elapsed=$(awk -v s="$start" -v e="$end" 'BEGIN{printf "%.6f", (e - s)}')
    fi
    echo "[DEBUG] parse_keycodes elapsed: ${elapsed}s" >&2
  fi
}

# Fetch dynamic keybindings from Hyprland
#
# Also do some pre-processing:
# - Remove standard Omarchy bin path prefix
# - Remove uwsm prefix
# - Map numeric modifier key mask to a textual rendition
# - Output comma-separated values that the parser can understand
dynamic_bindings() {
  hyprctl -j binds |
    jq -r '.[] | {modmask, key, keycode, description, dispatcher, arg} | "\(.modmask),\(.key)@\(.keycode),\(.description),\(.dispatcher),\(.arg)"' |
    sed -r \
<<<<<<< HEAD
        -e 's/null//' \
        -e 's,~/.local/share/omarchy/bin/,,' \
        -e 's,uwsm-app -- ,,' \
        -e 's/@0//' \
        -e 's/,@/,code:/' \
        -e 's/^0,/,/' \
        -e 's/^1,/SHIFT,/' \
        -e 's/^4,/CTRL,/' \
        -e 's/^5,/SHIFT CTRL,/' \
        -e 's/^8,/ALT,/' \
        -e 's/^9,/SHIFT ALT,/' \
        -e 's/^12,/CTRL ALT,/' \
        -e 's/^13,/SHIFT CTRL ALT,/' \
        -e 's/^64,/SUPER,/' \
        -e 's/^65,/SUPER SHIFT,/' \
        -e 's/^68,/SUPER CTRL,/' \
        -e 's/^69,/SUPER SHIFT CTRL,/' \
        -e 's/^72,/SUPER ALT,/' \
        -e 's/^73,/SUPER SHIFT ALT,/' \
        -e 's/^76,/SUPER CTRL ALT,/' \
        -e 's/^77,/SUPER SHIFT CTRL ALT,/'
=======
      -e 's/null//' \
      -e 's,~/.local/share/omarchy/bin/,,' \
      -e 's,uwsm app -- ,,' \
      -e 's/@0//' \
      -e 's/,@/,code:/' \
      -e 's/^0,/,/' \
      -e 's/^1,/SHIFT,/' \
      -e 's/^4,/CTRL,/' \
      -e 's/^5,/SHIFT CTRL,/' \
      -e 's/^8,/ALT,/' \
      -e 's/^9,/SHIFT ALT,/' \
      -e 's/^12,/CTRL ALT,/' \
      -e 's/^13,/SHIFT CTRL ALT,/' \
      -e 's/^64,/SUPER,/' \
      -e 's/^65,/SUPER SHIFT,/' \
      -e 's/^68,/SUPER CTRL,/' \
      -e 's/^69,/SUPER SHIFT CTRL,/' \
      -e 's/^72,/SUPER ALT,/' \
      -e 's/^73,/SUPER SHIFT ALT,/' \
      -e 's/^76,/SUPER CTRL ALT,/' \
      -e 's/^77,/SUPER SHIFT CTRL ALT,/'
>>>>>>> 2c14252d
}

# Parse and format keybindings
#
# `awk` does the heavy lifting:
# - Set the field separator to a comma ','.
# - Joins the key combination (e.g., "SUPER + Q").
# - Joins the command that the key executes.
# - Prints everything in a nicely aligned format.
parse_bindings() {
  awk -F, '
{
    # Combine the modifier and key (first two fields)
    key_combo = $1 " + " $2;

    # Clean up: strip leading "+" if present, trim spaces
    gsub(/^[ \t]*\+?[ \t]*/, "", key_combo);
    gsub(/[ \t]+$/, "", key_combo);

    # Use description, if set
    action = $3;

    if (action == "") {
        # Reconstruct the command from the remaining fields
        for (i = 4; i <= NF; i++) {
            action = action $i (i < NF ? "," : "");
        }

        # Clean up trailing commas, remove leading "exec, ", and trim
        sub(/,$/, "", action);
        gsub(/(^|,)[[:space:]]*exec[[:space:]]*,?/, "", action);
        gsub(/^[ \t]+|[ \t]+$/, "", action);
        gsub(/[ \t]+/, " ", key_combo);  # Collapse multiple spaces to one

        # Escape XML entities
        gsub(/&/, "\\&amp;", action);
        gsub(/</, "\\&lt;", action);
        gsub(/>/, "\\&gt;", action);
        gsub(/"/, "\\&quot;", action);
        gsub(/'"'"'/, "\\&apos;", action);
    }

    if (action != "") {
        printf "%-35s → %s\n", key_combo, action;
    }
}'
}

monitor_height=$(hyprctl monitors -j | jq -r '.[] | select(.focused == true) | .height')
menu_height=$((monitor_height * 40 / 100))

<<<<<<< HEAD
dynamic_bindings | \
  sort -u | \
  parse_bindings | \
=======
build_keymap_cache

dynamic_bindings |
  sort -u |
  parse_keycodes |
  parse_bindings |
>>>>>>> 2c14252d
  walker --dmenu --theme keybindings -p 'Keybindings' -w 800 -h "$menu_height"<|MERGE_RESOLUTION|>--- conflicted
+++ resolved
@@ -77,32 +77,10 @@
   hyprctl -j binds |
     jq -r '.[] | {modmask, key, keycode, description, dispatcher, arg} | "\(.modmask),\(.key)@\(.keycode),\(.description),\(.dispatcher),\(.arg)"' |
     sed -r \
-<<<<<<< HEAD
-        -e 's/null//' \
-        -e 's,~/.local/share/omarchy/bin/,,' \
-        -e 's,uwsm-app -- ,,' \
-        -e 's/@0//' \
-        -e 's/,@/,code:/' \
-        -e 's/^0,/,/' \
-        -e 's/^1,/SHIFT,/' \
-        -e 's/^4,/CTRL,/' \
-        -e 's/^5,/SHIFT CTRL,/' \
-        -e 's/^8,/ALT,/' \
-        -e 's/^9,/SHIFT ALT,/' \
-        -e 's/^12,/CTRL ALT,/' \
-        -e 's/^13,/SHIFT CTRL ALT,/' \
-        -e 's/^64,/SUPER,/' \
-        -e 's/^65,/SUPER SHIFT,/' \
-        -e 's/^68,/SUPER CTRL,/' \
-        -e 's/^69,/SUPER SHIFT CTRL,/' \
-        -e 's/^72,/SUPER ALT,/' \
-        -e 's/^73,/SUPER SHIFT ALT,/' \
-        -e 's/^76,/SUPER CTRL ALT,/' \
-        -e 's/^77,/SUPER SHIFT CTRL ALT,/'
-=======
       -e 's/null//' \
       -e 's,~/.local/share/omarchy/bin/,,' \
       -e 's,uwsm app -- ,,' \
+      -e 's,uwsm-app -- ,,' \
       -e 's/@0//' \
       -e 's/,@/,code:/' \
       -e 's/^0,/,/' \
@@ -121,7 +99,6 @@
       -e 's/^73,/SUPER SHIFT ALT,/' \
       -e 's/^76,/SUPER CTRL ALT,/' \
       -e 's/^77,/SUPER SHIFT CTRL ALT,/'
->>>>>>> 2c14252d
 }
 
 # Parse and format keybindings
@@ -173,16 +150,10 @@
 monitor_height=$(hyprctl monitors -j | jq -r '.[] | select(.focused == true) | .height')
 menu_height=$((monitor_height * 40 / 100))
 
-<<<<<<< HEAD
-dynamic_bindings | \
-  sort -u | \
-  parse_bindings | \
-=======
 build_keymap_cache
 
 dynamic_bindings |
   sort -u |
   parse_keycodes |
   parse_bindings |
->>>>>>> 2c14252d
   walker --dmenu --theme keybindings -p 'Keybindings' -w 800 -h "$menu_height"