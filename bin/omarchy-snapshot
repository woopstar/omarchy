--- conflicted
+++ resolved
@@ -16,15 +16,12 @@
 create)
   DESC="$(omarchy-version)"
 
-<<<<<<< HEAD
+  echo -e "\e[32mCreate system snapshot\e[0m"
+  
   # Get existing snapper config names from CSV output
   mapfile -t CONFIGS < <(sudo snapper --csvout list-configs | awk -F, 'NR>1 {print $1}')
 
   for config in "${CONFIGS[@]}"; do
-=======
-  echo -e "\e[32mCreate system snapshot\e[0m"
-  for config in root home; do
->>>>>>> 91dadc90
     sudo snapper -c "$config" create -c number -d "$DESC"
   done
   echo
