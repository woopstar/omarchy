#!/bin/bash

if (($# == 0)); then
  echo "Usage: omarchy-launch-or-focus [window-pattern] [launch-command]"
  exit 1
fi

WINDOW_PATTERN="$1"
<<<<<<< HEAD
LAUNCH_COMMAND="${2:-"uwsm-app -- $WINDOW_PATTERN"}"
WINDOW_ADDRESS=$(hyprctl clients -j | jq -r --arg p "$WINDOW_PATTERN" '.[]|select((.class+" "+.title)|test($p;"i"))|.address' | head -n1)
=======
LAUNCH_COMMAND="${2:-"uwsm app -- $WINDOW_PATTERN"}"
WINDOW_ADDRESS=$(hyprctl clients -j | jq -r --arg p "$WINDOW_PATTERN" '.[]|select((.class|test("\\b" + $p + "\\b";"i")) or (.title|test("\\b" + $p + "\\b";"i")))|.address' | head -n1)
>>>>>>> 1e859d37

if [[ -n $WINDOW_ADDRESS ]]; then
  hyprctl dispatch focuswindow "address:$WINDOW_ADDRESS"
else
  eval exec $LAUNCH_COMMAND
fi<|MERGE_RESOLUTION|>--- conflicted
+++ resolved
@@ -6,13 +6,8 @@
 fi
 
 WINDOW_PATTERN="$1"
-<<<<<<< HEAD
 LAUNCH_COMMAND="${2:-"uwsm-app -- $WINDOW_PATTERN"}"
-WINDOW_ADDRESS=$(hyprctl clients -j | jq -r --arg p "$WINDOW_PATTERN" '.[]|select((.class+" "+.title)|test($p;"i"))|.address' | head -n1)
-=======
-LAUNCH_COMMAND="${2:-"uwsm app -- $WINDOW_PATTERN"}"
 WINDOW_ADDRESS=$(hyprctl clients -j | jq -r --arg p "$WINDOW_PATTERN" '.[]|select((.class|test("\\b" + $p + "\\b";"i")) or (.title|test("\\b" + $p + "\\b";"i")))|.address' | head -n1)
->>>>>>> 1e859d37
 
 if [[ -n $WINDOW_ADDRESS ]]; then
   hyprctl dispatch focuswindow "address:$WINDOW_ADDRESS"
