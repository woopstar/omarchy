--- conflicted
+++ resolved
@@ -1,8 +1,4 @@
 #!/bin/bash
 
 cmd="$*"
-<<<<<<< HEAD
-exec setsid uwsm-app -- alacritty --class=Omarchy --title=Omarchy -e bash -c "omarchy-show-logo; $cmd; omarchy-show-done"
-=======
-exec setsid uwsm app -- alacritty -o font.size=9 --class=Omarchy --title=Omarchy -e bash -c "omarchy-show-logo; $cmd; omarchy-show-done"
->>>>>>> 2c14252d
+exec setsid uwsm-app -- alacritty -o font.size=9 --class=Omarchy --title=Omarchy -e bash -c "omarchy-show-logo; $cmd; omarchy-show-done"